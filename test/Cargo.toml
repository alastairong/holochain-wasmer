--- conflicted
+++ resolved
@@ -8,15 +8,9 @@
 wasmer-runtime = "=0.16.2"
 holochain_wasmer_common = { path = "../crates/common" }
 holochain_wasmer_host = { path = "../crates/host" }
-<<<<<<< HEAD
-holochain_serialized_bytes = "=0.0.47"
+holochain_serialized_bytes = "=0.0.48"
 serde = "=1.0.123"
-test_common = { version = "=0.0.64", path = "./common" }
-=======
-holochain_serialized_bytes = "=0.0.48"
-serde = "=1.0.104"
 test_common = { version = "=0.0.66", path = "./common" }
->>>>>>> 35534082
 criterion = "0.3"
 rand = "0.7"
 serde_bytes = "0.11"
